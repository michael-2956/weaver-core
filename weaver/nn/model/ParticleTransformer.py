--- conflicted
+++ resolved
@@ -824,15 +824,6 @@
                  return_qk_final_U_attn_weights=False,
                  add_sink_token=False,
                  uniformly_add_nblocks=None,
-<<<<<<< HEAD
-                 # MoE params
-                 use_moe=False,
-                 N_experts=16,
-                 k_shared=1,
-                 m=2,
-                 top_k=2,
-                 device_count=1,
-=======
                  add_QK_U_alpha_in_every_block=False,
                  QK_U_alpha_mode="static", # accepts static, decode
                  # uses cls_block_params & num_cls_layers & identical_attn_weights
@@ -841,7 +832,13 @@
                  weighted_decode_normalize_sigmoids=True,
                  weighted_decode_warmup_steps=None,
                  weighted_decode_mode="ensemble",  # accepts ensemble, aggregate_x
->>>>>>> d02debe8
+                 # MoE params
+                 use_moe=False,
+                 N_experts=16,
+                 k_shared=1,
+                 m=2,
+                 top_k=2,
+                 device_count=1,
                  # misc
                  trim=True,
                  trim_mode="random_cutoff_in_train",
@@ -1074,8 +1071,6 @@
             num_blocks = self.num_layers
             if self.uniformly_add_nblocks is not None:
                 num_blocks += torch.randint(self.uniformly_add_nblocks + 1, size=(1,))[0].item()
-<<<<<<< HEAD
-=======
 
             def decode(x_inp, token, blocks, norm):
                 # extract class token
@@ -1094,7 +1089,6 @@
                 outputs = []
             
             for bi in range(num_blocks):
->>>>>>> d02debe8
 
             for bi in range(num_blocks):
                 if self.identical_attn_weights:
@@ -1154,20 +1148,6 @@
                         x, attn_weights = block(x, x_cls=None, padding_mask=padding_mask, attn_mask=attn_mask, return_final_attn_weight=True, qk_u_alpha=qk_u_alpha)
                         attn_weights_list.append(attn_weights.detach().cpu())
                     else:
-<<<<<<< HEAD
-                        x, attn_weights = block(x, x_cls=None, padding_mask=padding_mask, attn_mask=attn_mask)
-
-            # extract class token
-            cls_tokens = self.cls_token.expand(1, x.size(1), -1)  # (1, N, C)
-            for cbi in range(self.num_cls_layers):
-                if self.identical_attn_weights:
-                    cls_block = self.cls_blocks[0]
-                else:
-                    cls_block = self.cls_blocks[cbi]
-                cls_tokens, attn_weights = cls_block(x, x_cls=cls_tokens, padding_mask=padding_mask)
-
-            x_cls = self.norm(cls_tokens).squeeze(0)
-=======
                         x = block(x, x_cls=None, padding_mask=padding_mask, attn_mask=attn_mask, qk_u_alpha=qk_u_alpha)
                 
                 if self.weighted_decode_every_layer:
@@ -1231,7 +1211,6 @@
                 if self.fc is None:
                     return x_cls
                 output = self.fc(x_cls)
->>>>>>> d02debe8
 
             if self.for_inference:
                 output = torch.softmax(output, dim=1)
